"""
functional interface module for bcd
% consider the model:
%   min c'x
%     s.t. Ax<=b, Bx<=d, x \in {0,1}
%       - A: binding part
%       - B: block diagonal decomposed part
% ALM:
%   min c'x+rho*\|max{Ax-b+lambda/rho,0}\|^2
%     s.t. Bx<=d, x \in {0,1}
% implement the BCD to solve ALM (inc. indefinite proximal version),
% - ordinary linearized proximal BCD
% - indefinite proximal BCD which includes an extrapolation step.
% - restart utilities
"""
import argparse
import functools
from typing import Dict, Tuple
import time
import numpy as np
import scipy
import scipy.sparse.linalg as ssl
import tqdm
from gurobipy import *
import networkx as nx

from route import Route

from enum import IntEnum

from seq_heur import seq_heur
from vrp import VRP


class Primal(IntEnum):
    Null = 0  # there is no primal algorithm
    SetPar = 1  # set partitioning


class Dual(IntEnum):
    # proximal linearized BCD
    ProxLinear = 0  # binding only
    ProxLinearCapacity = 1  # binding + capacity
    ProxLinearCapacityTW = 2  # binding + capacity + TW
    NonlinearProxLinearCapacityTW = (
        3  # binding + capacity + TW, but we use bilinear TW constraint
    )
    ProxLinearCapacity_nal = 4
    linearProxLinearCapacityTW_cx = 5
    linearProxLinearCapacityTW_nx = 6
    # NonlinearProxLinearCapacityTW = 7
    # NonlinearProxLinearCapacityTW_nal=8


class DualSubproblem(IntEnum):
    Route = 1
    CapaRoute = 2
    CapaWindowRoute = 3


# BCD params
ALGORITHM_TYPE = {
    # solve proximal linear sub-problem
    # relax capacity and time-window
    "prox-I": (Dual.ProxLinearCapacity, DualSubproblem.Route, Primal.Null),
    "prox-II": (Dual.ProxLinearCapacityTW, DualSubproblem.Route, Primal.Null),
    "prox-III": (Dual.ProxLinear, DualSubproblem.CapaRoute, Primal.Null),
    "prox-IV": (Dual.ProxLinear, DualSubproblem.Route, Primal.Null),
    "prox-V": (Dual.ProxLinearCapacity_nal, DualSubproblem.Route, Primal.Null),
    "prox-VI": (Dual.linearProxLinearCapacityTW_cx, DualSubproblem.Route, Primal.Null),
    "prox-VII": (Dual.linearProxLinearCapacityTW_nx, DualSubproblem.Route, Primal.Null),
    # "prox-VIII": (Dual.NonlinearProxLinearCapacityTW, DualSubproblem.Route, Primal.Null),
    # "prox-IX": (Dual.NonlinearProxLinearCapacityTW_nal, DualSubproblem.Route, Primal.Null),
}


class BCDParams(object):
    parser = argparse.ArgumentParser(
        "Alternating Method for VRP",
        formatter_class=argparse.ArgumentDefaultsHelpFormatter,
    )
    parser.add_argument(
        "--method",
        type=str,
        default="prox-I",
        choices=[*list(ALGORITHM_TYPE.keys())],
        help="""
        Choose algorithm
        """
    )
    parser.add_argument(
        "--dual_linearize_max",
        type=int,
        default=20,
        help="""
        maximum inner iteration (linearization)
        """
    )

    parser.add_argument(
        "--iter_max",
        type=int,
        default=200,
        help="""
        maximum outer iteration
        """
    )
    parser.add_argument(
        "--verbosity",
        type=int,
        default=2,
        help="""
        if verbosity > 1, print inner iteration info          
        """
    )

    def __init__(self):
        self.kappa = 0.2
        self.alpha = 1.0
        self.beta = 1
        self.gamma = 0.1  # parameter for argmin x
        self.changed = 0
        self.num_stuck = 0
        self.eps_num_stuck = 3
        self.iter = 0
        self.lb = 1e-6
        self.lb_arr = []
        self.ub_arr = []
        self.gap = 1
        self.dual_method = 0
        self.dual_update = 0
        self.primal_method = 0
        self.max_number = 1
        self.norms = ([], [], [])
        self.multipliers = ([], [], [])
        self.iter_max = 10000
        self.dual_linearize_max = 10
        self.dual_linearize = True
        self.args = None
        self.verbosity = 2
        self.parse_environ()

    def parse_environ(self):
        import os
        self.args = self.parser.parse_args()
        self.dual_update, self.dual_method, self.primal_method = ALGORITHM_TYPE[
            self.args.method
        ]
        self.dual_linearize_max = self.args.dual_linearize_max
        self.iter_max = self.args.iter_max
        self.verbosity = self.args.verbosity

    def update_bound(self, lb):
        if lb >= self.lb:
            self.lb = lb
            self.changed = 1
            self.num_stuck = 0
        else:
            self.changed = 0
            self.num_stuck += 1

        if self.num_stuck >= self.eps_num_stuck:
            self.kappa *= 0.5
            self.num_stuck = 0
        self.lb_arr.append(lb)

    def update_incumbent(self, ub):
        self.ub_arr.append(ub)

    def update_gap(self):
        _best_ub = min(self.ub_arr)
        _best_lb = max(self.lb_arr)
        self.gap = (_best_ub - _best_lb) / (abs(_best_lb) + 1e-3)


def _Ax(block, x):
    return block["A"] @ x


def has_conflict(j, s_j, i, s_i, var_map):
    city_j = set()
    city_i = set()

    x_j = np.fromstring(s_j)
    y_i = np.fromstring(s_i)

    for s in range(len(x_j)):
        if x_j[s] > 0.5:
            var_name = var_map[j][s]
            city_j.union(get_cities(var_name))

    for s in range(len(y_i)):
        if y_i[s] > 0.5:
            var_name = var_map[i][s]
            city_j.union(get_cities(var_name))

    return len(city_j.intersection(city_i)) > 0


def get_cities(var_name):
    assert var_name.startswith("x")
    return var_name[2:].split("]")[0].split(",")[:2]


def detect_conflict(G, _s, idx, block_nodes, var_map):
    for node in block_nodes[idx]:
        if node == _s:
            continue
        G.add_edge(_s, node)

    for i in range(len(block_nodes)):
        if i == idx:
            continue
        for node in block_nodes[i]:
            if has_conflict(idx, _s, i, np.fromstring(node), var_map):
                G.add_edge(_s, node)


def mis_heur(G: nx.Graph, xk, params, c):
    nblock, A, b, k, n, d = params
    circs = nx.maximal_independent_set(G)
    # circs = nx.algorithms.approximation.max_independent_set(G)
    print("MIS Heur: num of feas vehicle = {}".format(len(circs)))

    # A_k x_k
    _vAx = {idx: _A @ xk[idx] for idx, _A in enumerate(A)}
    _vBx = {idx: 0 for idx, _A in enumerate(A)}  # violation of capacity
    _vWx = {idx: 0 for idx, _A in enumerate(A)}  # violation of time-window
    # c_k x_k
    _vcx = {idx: (_c @ xk[idx]).trace() for idx, _c in enumerate(c)}  # original obj
    _vcxl = {
        idx: (_c @ xk[idx]).trace() for idx, _c in enumerate(c)
    }  # lagrangian obj for each block
    # x_k - x_k* (fixed point error)
    _eps_fix_point = {idx: 0 for idx, _ in enumerate(A)}
    for idx in range(nblock):
        Ak = A[idx]
        _x = xk[idx]
        ############################################
        # summarize
        ############################################
        #
        _eps_fix_point[idx] = np.linalg.norm(xk[idx] - _x)

        # update this block
        xk[idx] = _x
        _vAx[idx] = Ak @ _x
        _vcx[idx] = _cx = d[idx] @ _x.flatten()
        # calculate violation of capacity if relaxed
    _heur_time = time.time()
    xk = [np.fromstring(_circ, dtype=np.float64).reshape((n, 1)) for _circ in circs]
    _vAx = {idx: _A @ xk[idx] for idx, _A in enumerate(A)}
    _Ax = sum(_vAx.values())

    eps_pfeas = (
            np.linalg.norm(_Ax - b, np.inf)
            + sum(_vBx.values())
            + sum(np.linalg.norm(_, np.inf) for _ in _vWx.values())
    )
    cx = sum(_vcx.values())

    eps_fp = sum(_eps_fix_point.values())
    _log_line = (
        "{:03d} {:.1e} {:+.2e} {:+.2e} {:+.3e} {:+.3e} {:+.3e} {:.2e} {:04d}H".format(
            k, 0, cx, 0, eps_pfeas, eps_fp, 0, 0, 0
        )
    )
    print(_log_line)


def convert_xk_vec(xk, var_map, N):
    x = np.zeros(N)
    indice = np.where(xk.reshape((N, N - 1)) == 1)

    cities = indice[0].tolist()
    cities2 = indice[1].tolist()
    for i in cities + cities2:
        x[i] = 1

    return x


def set_par_heur(list_xk, c, var_map, N):
    m = Model("heur")
    m.setParam("LogToConsole", 0)
    x = tupledict()
    circs = tupledict()

    select_constrs = tupledict()
    for idx in range(len(list_xk)):
        for i in range(len(list_xk[idx])):
            x[idx, i] = m.addVar(vtype=GRB.BINARY)

            _x = list_xk[idx][i]
            circs[idx, i] = convert_xk_vec(_x, var_map, N)

        f_ps = x.select(idx, "*")

        if len(f_ps) > 0:
            select_constrs[idx] = m.addConstr(quicksum(f_ps) == 1, name=f"One[{idx}]")
        else:
            print("no circ for train:", idx)

    Exprs = [0] * N
    partition_constrs = tupledict()
    for j in range(N):
        Exprs[j] = quicksum(
            circs[idx, i][j] * x[idx, i]
            for idx in range(len(list_xk))
            for i in range(len(list_xk[idx]))
        )
        partition_constrs[j] = m.addConstr(Exprs[j] == 1)

    m.setObjective(
        quicksum(
            c[idx][i] * x[idx, i]
            for idx in range(len(list_xk))
            for i in range(len(list_xk[idx]))
        )
    )
    m.optimize()

    if m.status == GRB.INFEASIBLE:
        print("can't find feasible solution!")
        m.remove(partition_constrs)
        m.remove(select_constrs)

        for idx in range(len(list_xk)):
            m.addConstr(x.sum(idx, "*") <= 1, name=f"One[{idx}]")
        for j in range(N):
            partition_constrs[j] = m.addConstr(Exprs[j] <= 1)
        m.setObjective(quicksum(Exprs), sense=GRB.MAXIMIZE)
        m.optimize()
        print(
            "maximum coverage: ",
            m.objval / N,
            f"with {x.sum('*', '*').getValue()} cars",
        )


@np.vectorize
def _nonnegative(x):
    return max(x, 0)


def show_log_header(bcdpar: BCDParams):
    headers = ["k", "t", "c'x", "lobj", "|Ax - b|", "|cx-C|", "error", "rhol", "rhom", "tau", "iter"]
    slots = [
        "{:^3s}",
        "{:^7s}",
        "{:^9s}",
        "{:^9s}",
        "{:^10s}",
        "{:^10s}",
        "{:^10s}",
        "{:^9s}",
        "{:^9s}",
        "{:^9s}",
        "{:4s}",
    ]
    _log_header = " ".join(slots).format(*headers)
    lt = _log_header.__len__()
    print("*" * lt)
    print(("{:^" + f"{lt}" + "}").format("BCD for MILP"))
    print(("{:^" + f"{lt}" + "}").format("(c) Chuwen Zhang, Shanwen Pu, Rui Wang"))
    print(("{:^" + f"{lt}" + "}").format("2023"))
    print("*" * lt)
    print("Algorithm details:")
    print((f" :dual_update           : {bcdpar.dual_update.name}"))
    print((f" :dual_subproblem       : {bcdpar.dual_method.name}"))
    print((f" :dual_linearize        : {bcdpar.dual_linearize}"))
    print((f" :dual_linearize_inner  : {bcdpar.dual_linearize_max}"))
    print((f" :primal_method         : {bcdpar.primal_method.name}"))
    print("*" * lt)
    print(_log_header)
    print("*" * lt)


def optimize(bcdpar: BCDParams, vrps: Tuple[VRP, VRP], route: Route):
    """

    Args:
        bcdpar: BCDParam
        block_data:  matlab dict storing bcd-styled block vrp instance
            self.block_data["A"] = []  # couple A
            self.block_data["b"] = np.ones((len(V) - 1, 1))
            self.block_data["B"] = []  # sub A
            self.block_data["q"] = []  # sub b
            self.block_data["c"] = []  # demand
            self.block_data["C"] = []  # capacity
            self.block_data["d"] = []  # obj coeff
    Note:
        % basic model:
            self.block_data["B"] = []  # sub A
            self.block_data["q"] = []  # sub b
        % capacity:
            self.block_data["c"] = []  # demand
            self.block_data["C"] = []  # capacity
        % time window:
            self.block_data['M'], self.block_data['T'],
            self.block_data['a'], self.block_data['b']
    Returns:

    """
    # data
<<<<<<< HEAD
    vrp, vrp_clone = vrps
    start = time.time()
=======
    start_time = time.time()
>>>>>>> 5b9eb5fe
    block_data = vrp.block_data
    A, b, B, q = block_data["A"], block_data["b"], block_data["B"], block_data["q"]
    c, C, d = block_data["c"], block_data["C"], block_data["d"]
    P, T, l, u = block_data["P"], block_data["T"], block_data["l"], block_data["u"]
    M = 1e3  # todo => block_data['M']
    q = -T.reshape((-1, 1)) + M
    var_map = dict()
    for k, v in block_data["ind"].items():
        var_map[k] = dict()
        start = min(v.keys())
        for j, val in v.items():
            var_map[k][j - start] = val
    V = block_data["V"]
    N = len(V)
    block_nodes = [[] for _ in A]
    for j in range(len(A)):
        ks = list(var_map[j].keys())
        assert all(ks[i] <= ks[i + 1] for i in range(len(ks) - 1))
    list_xk = [[] for _ in A]

    G = nx.Graph()

    # query model size
    A1 = A[0]
    m, n = A1.shape
    nblock = len(A)
    Anorm = 20  # scipy.sparse.linalg.norm(A) / 10

    # alias
    rho0 = 10
    rhom = 2
    rhol = rho = rho0
    tau = 2000 / (scipy.sparse.linalg.norm(A1) * rhol + scipy.sparse.linalg.norm(c[0]) * rhom)
    # tau = 1 / ( scipy.sparse.linalg.norm(c[0]) * rhom)
    sigma = 2
    rhofact1 = 0.9
    ctol = gtol = 1e-6
    rhofact2 = 0.6
    maxrho = 1e16
    eta = etac = etax = 1 / rho0
    subtolx = subtolc = 1 / rho0
    # primal variables
    xk = [np.ones((n, 1)) for _ in A]
    wk = [np.zeros((m + 1, 1)) for _ in A]
    # projection operator for w
    _proj = lambda x, θ: -np.linalg.solve(P.T @ P, P.T @ (M * x - q + θ / rho))
    # dual variables
    lbd = rho * np.zeros((m, 1))
    mu = [0 for _ in A]
    theta = [rho * np.zeros((n, 1)) for _ in A]

    # logger

    show_log_header(bcdpar)

    # - k: outer iteration num
    # - it: inner iteration num
    # - idx: 1-n block idx
    #       it may not be the block no
    # A_k x_k
    _xnorm = {idx: 0 for idx, _ in enumerate(A)}
    _vAx = {idx: _A @ xk[idx] for idx, _A in enumerate(A)}
    _vBx = {idx: 0 for idx, _A in enumerate(A)}  # violation of capacity
    _vWx = {idx: 0 for idx, _A in enumerate(A)}  # violation of time-window
    # c_k x_k
    _vcx = {idx: (_c @ xk[idx]).trace() for idx, _c in enumerate(c)}  # original obj
    _vcxl = {
        idx: (_c @ xk[idx]).trace() for idx, _c in enumerate(c)
    }  # lagrangian obj for each block
    # x_k - x_k* (fixed point error)
    _eps_fix_point = {idx: 0 for idx, _ in enumerate(A)}
    _grad = {idx: 0 for idx, _ in enumerate(A)}
    ub_bst = np.inf
    for k in range(bcdpar.iter_max):

        _Ax_old = sum(_vAx.values())
        ############################################
        # dual update (BCD/ALM/ADMM)
        ############################################
        # update auxilliary `w` time window if relaxed
        if bcdpar.dual_update in {
            Dual.ProxLinearCapacityTW,
            Dual.NonlinearProxLinearCapacityTW,
        }:
            for idx in range(nblock):
                wk[idx] = _w = _proj(xk[idx], theta[idx])

        _d_k = {}
        # inner iteration
        for it in range(bcdpar.dual_linearize_max if bcdpar.dual_linearize else 1):
<<<<<<< HEAD
            _d_it = []
            # idx: A[idx]@x[idx]
=======
            _Ax = sum(_vAx.values())
            al_func = sum(_vcx.values()) + (lbd.T @ (_Ax - b)).trace() \
                      + rhol * (np.linalg.norm(_Ax - b, 2) ** 2) / 2 + \
                      rhom * sum(
                _nonnegative(c[idx] @ xk[idx] - C[idx][0] + mu[idx] / rhom) ** 2 for idx in range(nblock)) / 2

>>>>>>> 5b9eb5fe
            for idx in range(nblock):

                ############################################
                # update gradient
                ############################################
                Ak = A[idx]
                _Ax = sum(_vAx.values())
                ############################################
                # create dual cost
                ############################################
                if bcdpar.dual_update == Dual.ProxLinear:
                    # _d = d[idx].reshape((-1, 1)) + Ak.T @ lbd + rhol * Ak.T @ (_Ax- Ak @ xk[idx]-0.5)
                    _d = d[idx].reshape((-1, 1)) + Ak.T @ lbd + rhol * Ak.T @ (_Ax - b) \
                         + (-xk[idx] / tau + 0.5 / tau)
                elif bcdpar.dual_update == Dual.ProxLinearCapacity:
                    _d = d[idx].reshape((-1, 1)) + Ak.T @ lbd + rhol * Ak.T @ (_Ax - Ak @ xk[idx] - 0.5) \
                         + rhom * c[idx].T * (_nonnegative(c[idx] @ xk[idx] - C[idx][0]) + mu[idx] / rhom) \
                         + (-xk[idx] / tau + 0.5 / tau)
                    # _d = d[idx].reshape((-1, 1)) + Ak.T @ lbd + rhol * Ak.T @ (_Ax - b) \
                    #      + rhom * c[idx].T * (_nonnegative(c[idx] @ xk[idx] - C[idx][0])+mu[idx] / rhom) \
                    #      + (-xk[idx] / tau + 0.5 / tau)
                elif bcdpar.dual_update == Dual.ProxLinearCapacity_nal:
                    _d = d[idx].reshape((-1, 1)) + Ak.T @ lbd + rhol * Ak.T @ (_Ax - b) \
                         + rhom * (c[idx].T * (_nonnegative(c[idx] @ xk[idx] - C[idx][0] + mu[idx] / rhom))) \
                         + (-xk[idx] / tau + 0.5 / tau)
                elif bcdpar.dual_update == Dual.ProxLinearCapacityTW:
                    _d = d[idx].reshape((-1, 1)) + Ak.T @ lbd + rho * Ak.T @ (_Ax - b) \
                         + rho * (c[idx].T * _nonnegative(c[idx] @ xk[idx] - C[idx][0] + mu[idx] / rho).trace()) \
                         + rho * M * _nonnegative(P @ wk[idx] + M * xk[idx] - q + theta[idx] / rho) \
                         + (-xk[idx] / tau + 0.5 / tau)
                elif bcdpar.dual_update == Dual.linearProxLinearCapacityTW_cx:
                    # todo for WR, corresponds to (23)
                    P_bar = np.hstack((P, np.eye(len(xk[idx]))))
                    PbTPb = np.vstack((np.hstack((P.T @ P, P.T)), P_bar))
                    fx = - np.linalg.inv(PbTPb) @ (P_bar.T @ (M * xk[idx] - q + theta[idx] / rho))
                    pfx = np.clip(fx, np.vstack((np.ravel(l).reshape((-1, 1)), np.zeros((n, 1)))),
                                  np.vstack((np.ravel(u).reshape((-1, 1)), 999999 * np.ones((n, 1)))))
                    df = -np.sign(abs(pfx - fx)) + 1
                    _d = d[idx].reshape((-1, 1)) + Ak.T @ lbd + rhol * Ak.T @ (_Ax - b) \
                         + rhom * (c[idx].T * (_nonnegative((c[idx] @ xk[idx]) - C[idx][0] + mu[idx] / rho))) \
                         + rho * M * (
                                 np.eye(n) - P_bar @ np.diag(df.flatten()) @ (np.linalg.inv(PbTPb)) @ (P_bar.T)) @ (
                                 P_bar @ pfx + M * xk[idx] - q + theta[idx] / rho) \
                         + (-xk[idx] / tau + 0.5 / tau)
                elif bcdpar.dual_update == Dual.linearProxLinearCapacityTW_nx:
                    # todo for WR, corresponds to (27)
                    hx = - np.linalg.inv(P.T @ P) @ (P.T @ (M * xk[idx] - q + theta[idx] / rho))
                    phx = np.clip(hx, np.ravel(l).reshape((-1, 1)), np.ravel(l).reshape((-1, 1)))
                    dh = -np.sign(abs(phx - hx)) + 1
                    _d = d[idx].reshape((-1, 1)) + Ak.T @ lbd + rhol * Ak.T @ (_Ax - b) \
                         + rhom * c[idx].T * (_nonnegative(c[idx] @ xk[idx] - C[idx][0]) + mu[idx] / rhom) \
                         + M * (np.eye(n) - P @ np.diag(dh.flatten()) @ (np.linalg.inv(P.T @ P)) @ P.T) @ (
                                 theta[idx] + rho * _nonnegative(P @ phx + M * xk[idx] - q)) \
                         + (-xk[idx] / tau + 0.5 / tau)
                elif bcdpar.dual_update == Dual.NonlinearProxLinearCapacityTW:
                    # todo for WR, corresponds to (31)
                    _d = d[idx].reshape((-1, 1)) + Ak.T @ lbd + rho * Ak.T @ (_Ax - b) \
                         + rho * (c[idx].T * _nonnegative(c[idx] @ xk[idx] - C[idx][0] + mu[idx] / rho)) \
                         + rho * (P @ wk[idx] + T) * _nonnegative((P @ wk[idx] + T) * xk[idx] + theta[idx] / rho) \
                         + (-xk[idx] / tau + 0.5 / tau)
                elif bcdpar.dual_update == Dual.NonlinearProxLinearCapacityTW_nal:
                    # todo for WR, corresponds to (33)
                    _d = d[idx].reshape((-1, 1)) + Ak.T @ lbd + rho * Ak.T @ (_Ax - b) \
                         + rho * (c[idx].T * _nonnegative(c[idx] @ xk[idx] - C[idx][0]) + mu[idx] / rho) \
                         + (P @ wk[idx] + T) * (theta[idx] + rho * _nonnegative((P @ wk[idx] + T) * xk[idx])) \
                         + (-xk[idx] / tau + 0.5 / tau)
                else:
                    raise ValueError("Dual update unrecognized")
                ############################################
                # solve dual subproblem
                ############################################
                if bcdpar.dual_method == DualSubproblem.Route:
                    _x = route.solve_primal_by_mip(_d.flatten(), mode=0)
                elif bcdpar.dual_method == DualSubproblem.CapaRoute:
                    # _x = route.solve_primal_by_mip(_d.flatten())
                    _x = route.solve_primal_by_mip(_d.flatten(), mode=1)
                elif bcdpar.dual_method == DualSubproblem.CapaWindowRoute:
                    # IN THIS MODE, YOU ALSO HAVE w,
                    # otherwise, you update in the after bcd for x
                    #   if it is a VRPTW
                    # _x = route.solve_primal_by_mip(_d.flatten())
                    # wk[idx] = _w = _proj(xk[idx], theta[idx])
                    raise ValueError("not implemented")
                else:
                    raise ValueError("not implemented")

                ############################################
                # summarize
                ############################################
                _v_sp = (_d.T @ _x).trace()
                #
                _eps_fix_point[idx] = np.linalg.norm(xk[idx] - _x)
                _xnorm[idx] = np.linalg.norm(xk[idx]) ** 2
                _grad[idx] = np.linalg.norm(_d) ** 2

                # update this block
                xk[idx] = _x
                _vAx[idx] = Ak @ _x
                _vcx[idx] = _cx = d[idx] @ _x.flatten()
                _vcxl[idx] = _cx
                # calculate violation of capacity if relaxed
                if bcdpar.dual_update in {Dual.ProxLinear}:
                    _vBx[idx] = 0
                else:
                    _vBx[idx] = _nonnegative((c[idx] @ _x).trace() - C[idx][0])
                # calculate violation of time window if relaxed
                if bcdpar.dual_update in {
                    Dual.ProxLinearCapacityTW,
                    Dual.NonlinearProxLinearCapacityTW,
                }:
                    _vWx[idx] = _nonnegative(P @ wk[idx] + M * xk[idx] - q)
                else:
                    _vWx[idx] = np.zeros_like(theta[idx])

                # save circle
                if bcdpar.primal_method not in {Primal.Null}:
                    _s = _x.tostring()
                    list_xk[idx].append(_x)
                    block_nodes[idx].append(_s)
                    G.add_node(_s)
                    detect_conflict(G, _s, idx, block_nodes, var_map)
<<<<<<< HEAD
                
                _d_it.append(_d)  # save each d in inner iter
            _d_k[it] = _d_it  # save each iter's d's
=======

            relerr = sum(_eps_fix_point.values()) / max(1, sum(_xnorm[idx] for idx in range(nblock)))
            if bcdpar.verbosity > 1:
                print("{:01d} cx: {:.1e} al_func:{:+.3e} grad_func:{:+.3e} relerr:{:+.3e}".format(
                    it, sum(_vcx.values()), al_func[0][0], sum(_grad[idx] for idx in range(nblock)), relerr))
>>>>>>> 5b9eb5fe
            # fixed-point eps
            if sum(_eps_fix_point.values()) < 1e-4:
                break

        _iter_time = (time.time() - start_time)
        _Ax = sum(_vAx.values())

        eps_pfeas_Axb = np.linalg.norm(_Ax - b, 2)
        eps_pfeas_cap = sum(_vBx.values())

        eps_pfeas = (
                np.linalg.norm(_Ax - b, np.inf)
                + sum(_vBx.values())
                + sum(np.linalg.norm(_, np.inf) for _ in _vWx.values())
        )
        cx = sum(_vcx.values())
        lobj = sum(_vcxl.values()) \
               + (lbd.T @ (_Ax - b)).trace() \
               + sum(mu[idx] * ((c[idx] @ xk[idx]).trace() - C[idx][0]) for idx in range(nblock))
        eps_fp = sum(_eps_fix_point.values())

        # if eps_pfeas == 0 and eps_fp < 1e-4 and np.count_nonzero(_nonnegative( b-_Ax))<=1:
        #     print(np.count_nonzero(_Ax-b))
        #     break
        if eps_pfeas == 0 and eps_fp < 1e-4:
            # print(np.count_nonzero(_Ax-b))
            break

        ############################################
        # primal update: some heuristic
        ############################################
        # ADD A PRIMAL METHOD FOR FEASIBLE SOLUTION
        bcdpar.primal_method = 1

        ub_flag = ""
        if bcdpar.primal_method not in {Primal.Null}:
<<<<<<< HEAD
            # mis_heur(G, xk, (nblock, A, b, k, n, d), c)
            # set_par_heur(list_xk, d, var_map, N)
            ub_seq = np.inf
            for it, _d_it in _d_k.items():
                ub_seq_new = seq_heur(vrp_clone, _d_it, xk, random_perm=True)
                print(it, ub_seq_new)
                if ub_seq > ub_seq_new:
                    ub_seq = ub_seq_new
                    os.rename("seq_heur.sol", "seq_heur_curbst.sol")
=======
            ub_seq = seq_heur(vrp, c, xk)
>>>>>>> 5b9eb5fe
            if ub_seq < np.inf:
                ub_flag += "S"

            ub_bst = min(ub_bst, ub_seq)

        _log_line = "{:03d} {:.1e} {:.1e} {:+.2e} {:+.2e} {:+.3e} {:+.3e} {:+.3e} {:+.3e} {:+.3e} {:.2e} {:04d}".format(
            k, _iter_time, ub_bst, cx, lobj, eps_pfeas_Axb, eps_pfeas_cap, eps_fp, rhol, rhom, tau, it + 1
        )
        print(_log_line)
        if eps_pfeas == 0 and eps_fp < 1e-4:
            break

        ############################################
        # update dual variables
        ###########################################
        if np.linalg.norm(_Ax - b) <= etax:
            lbd += rhol * (_Ax - b)
            etax = min(max(etax / rhol ** rhofact1, ctol), 1)
            subtolx = min(max(subtolx / rhol, gtol), 1)
        else:
            rhol = min(rhol + sigma, maxrho)
            etax = min(5 * etax, max(1 / rhol ** rhofact2, ctol))
            subtolx = min(max(1 / rhol, ctol), 1)

        if sum(np.linalg.norm(_vBx[idx]) for idx in range(nblock)) <= etac:
            for idx in range(nblock):
                mu[idx] = _nonnegative(((c[idx] @ xk[idx]).trace() - C[idx][0]) * rhom + mu[idx])
                theta[idx] = _nonnegative(
                    (P @ wk[idx] + M * xk[idx] - q) * rho + theta[idx])
            etac = min(max(etac / rhom ** rhofact1, ctol), 1)
            subtolc = min(max(subtolc / rhom, gtol), 1)
        else:
            rhom = min(rhom + sigma, maxrho)
            etac = min(5 * etac, max(1 / rhom ** rhofact2, ctol))
            subtolc = min(max(1 / rhom, ctol), 1)

        # if bcdpar.iter >= 10 and bcdpar.iter % 10 == 0:
        #     tau = 15 / (scipy.sparse.linalg.norm(A1) * rhol + scipy.sparse.linalg.norm(c[0]) * rhom)

        bcdpar.iter += 1

    return xk<|MERGE_RESOLUTION|>--- conflicted
+++ resolved
@@ -403,12 +403,8 @@
 
     """
     # data
-<<<<<<< HEAD
+    start_time = time.time()
     vrp, vrp_clone = vrps
-    start = time.time()
-=======
-    start_time = time.time()
->>>>>>> 5b9eb5fe
     block_data = vrp.block_data
     A, b, B, q = block_data["A"], block_data["b"], block_data["B"], block_data["q"]
     c, C, d = block_data["c"], block_data["C"], block_data["d"]
@@ -499,17 +495,13 @@
         _d_k = {}
         # inner iteration
         for it in range(bcdpar.dual_linearize_max if bcdpar.dual_linearize else 1):
-<<<<<<< HEAD
             _d_it = []
-            # idx: A[idx]@x[idx]
-=======
             _Ax = sum(_vAx.values())
             al_func = sum(_vcx.values()) + (lbd.T @ (_Ax - b)).trace() \
                       + rhol * (np.linalg.norm(_Ax - b, 2) ** 2) / 2 + \
                       rhom * sum(
                 _nonnegative(c[idx] @ xk[idx] - C[idx][0] + mu[idx] / rhom) ** 2 for idx in range(nblock)) / 2
 
->>>>>>> 5b9eb5fe
             for idx in range(nblock):
 
                 ############################################
@@ -631,17 +623,15 @@
                     block_nodes[idx].append(_s)
                     G.add_node(_s)
                     detect_conflict(G, _s, idx, block_nodes, var_map)
-<<<<<<< HEAD
-                
                 _d_it.append(_d)  # save each d in inner iter
             _d_k[it] = _d_it  # save each iter's d's
-=======
 
             relerr = sum(_eps_fix_point.values()) / max(1, sum(_xnorm[idx] for idx in range(nblock)))
             if bcdpar.verbosity > 1:
                 print("{:01d} cx: {:.1e} al_func:{:+.3e} grad_func:{:+.3e} relerr:{:+.3e}".format(
                     it, sum(_vcx.values()), al_func[0][0], sum(_grad[idx] for idx in range(nblock)), relerr))
->>>>>>> 5b9eb5fe
+
+
             # fixed-point eps
             if sum(_eps_fix_point.values()) < 1e-4:
                 break
@@ -678,7 +668,6 @@
 
         ub_flag = ""
         if bcdpar.primal_method not in {Primal.Null}:
-<<<<<<< HEAD
             # mis_heur(G, xk, (nblock, A, b, k, n, d), c)
             # set_par_heur(list_xk, d, var_map, N)
             ub_seq = np.inf
@@ -688,9 +677,6 @@
                 if ub_seq > ub_seq_new:
                     ub_seq = ub_seq_new
                     os.rename("seq_heur.sol", "seq_heur_curbst.sol")
-=======
-            ub_seq = seq_heur(vrp, c, xk)
->>>>>>> 5b9eb5fe
             if ub_seq < np.inf:
                 ub_flag += "S"
 
